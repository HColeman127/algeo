[package]
name = "algeo"
version = "0.1.0"
edition = "2018"
license = "MIT OR Apache-2.0"

# See more keys and their definitions at https://doc.rust-lang.org/cargo/reference/manifest.html

[dependencies]
<<<<<<< HEAD
#xops = { git = "https://github.com/HColeman127/xops" }
xops = { path = "../xops" }
=======
itertools = "0.10.1"
>>>>>>> 91dfb3cc
<|MERGE_RESOLUTION|>--- conflicted
+++ resolved
@@ -7,9 +7,5 @@
 # See more keys and their definitions at https://doc.rust-lang.org/cargo/reference/manifest.html
 
 [dependencies]
-<<<<<<< HEAD
-#xops = { git = "https://github.com/HColeman127/xops" }
-xops = { path = "../xops" }
-=======
-itertools = "0.10.1"
->>>>>>> 91dfb3cc
+xops = { git = "https://github.com/hmcol/xops" }
+itertools = "0.10.1"